--- conflicted
+++ resolved
@@ -80,16 +80,11 @@
 
 	@staticmethod
 	def uninstall(pkgs):
-<<<<<<< HEAD
 		''' Unnstalls packages '''
 		for i, pkg in enumerate(pkgs):
 			pkgs[i] = Pacman.VERSION_SEP.split(pkg)[0]
 
-		Pacman._run_as_root([Pacman.PACMAN, '-R'] + pkgs)
-=======
-		''' Uninstalls packages '''
 		Pacman._run_as_root([Pacman.PACMAN, '-Rs'] + pkgs)
->>>>>>> 17c61cf5
 
 	@staticmethod
 	def check_deps(pkgs):
